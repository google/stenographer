--- conflicted
+++ resolved
@@ -626,15 +626,11 @@
 
 // runStenotypeOnce runs the stenotype binary a single time, returning any
 // errors associated with its running.
-<<<<<<< HEAD
-func (d *Directory) runStenotypeOnce(outputTo io.Writer, outputDirectories []string) error {
-=======
-func (d *Directory) runStenotypeOnce() error {
+func (d *Directory) runStenotypeOnce(outputTo io.Writer) error {
 	outputDirectories := make([]string, 0, len(d.conf.Threads)*2)
 	for _, thread := range d.conf.Threads {
 		outputDirectories = append(outputDirectories, thread.PacketsDirectory, thread.IndexDirectory)
 	}
->>>>>>> b260a092
 	d.removeHiddenFiles(outputDirectories)
 	cmd := d.Stenotype()
 	done := make(chan struct{})
@@ -654,19 +650,11 @@
 
 // RunStenotype keeps the stenotype binary running, restarting it if necessary
 // but trying not to allow crash loops.
-<<<<<<< HEAD
-func (d *Directory) RunStenotype(outputTo io.Writer, outputDirectories []string) {
+func (d *Directory) RunStenotype(outputTo io.Writer) {
 	for {
 		start := time.Now()
 		v(1, "Running Stenotype")
-		err := d.runStenotypeOnce(outputTo, outputDirectories)
-=======
-func (d *Directory) RunStenotype() {
-	for {
-		start := time.Now()
-		v(1, "Running Stenotype")
-		err := d.runStenotypeOnce()
->>>>>>> b260a092
+		err := d.runStenotypeOnce(outputTo)
 		duration := time.Since(start)
 		log.Printf("Stenotype stopped after %v: %v", duration, err)
 		if duration < minStenotypeRuntimeForRestart {
