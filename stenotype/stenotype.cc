--- conflicted
+++ resolved
@@ -586,13 +586,7 @@
       // Set up AF_PACKET packet reading.
       PacketsV3::Builder builder;
       CHECK_SUCCESS(builder.SetUp(socktype, options));
-<<<<<<< HEAD
-      if (flag_promisc) {
-        CHECK_SUCCESS(builder.SetPromisc(flag_iface));
-      }
-=======
       CHECK_SUCCESS(builder.SetPromisc(flag_promisc));
->>>>>>> 0e212aeb
       int fanout_id = getpid();
       if (flag_fanout_id > 0) {
         fanout_id = flag_fanout_id;
