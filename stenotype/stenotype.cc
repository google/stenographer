// Copyright 2014 Google Inc. All rights reserved.
//
// Licensed under the Apache License, Version 2.0 (the "License");
// you may not use this file except in compliance with the License.
// You may obtain a copy of the License at
//
//     http://www.apache.org/licenses/LICENSE-2.0
//
// Unless required by applicable law or agreed to in writing, software
// distributed under the License is distributed on an "AS IS" BASIS,
// WITHOUT WARRANTIES OR CONDITIONS OF ANY KIND, either express or implied.
// See the License for the specific language governing permissions and
// limitations under the License.

/***** stenotype *****
 *
 * stenotype is a mechanism for quickly dumping raw packets to disk.  It aims to
 * have a simple interface (no file rotation:  that's left as an exercise for
 * the reader) while being very powerful.
 *
 * stenotype uses a NIC->disk pipeline specifically designed to provide as fast
 * an output to disk as possible while just using the kernel's built-in
 *  mechanisms.
 *
 * 1) NIC -> RAM
 * stenotype uses MMAP'd AF_PACKET with 1MB blocks and a high timeout to offload
 * writing packets and deciding their layout to the kernel.  The kernel packs
 * all the packets it can into 1MB, then lets the userspace process know there's
 * a block available in the MMAP'd ring buffer.  Nicely, it guarantees no
 * overruns (packets crossing the 1MB boundary) and good alignment to memory
 * pages.
 *
 * 2) RAM -> Disk
 * Since the kernel already gave us a single 1MB block of packets that's nicely
 * aligned, we can O_DIRECT write it straight to disk.  This avoids any
 * additional copying or kernel buffering.  To keep sequential reads going
 * strong, we do all disk IO asynchronously via io_submit (which works
 * specifically for O_DIRECT files... joy!).  Since the data is being written to
 * disk asynchronously, we  use the time it's writing to disk to do our own
 * in-memory processing and indexing.
 *
 * There are N (flag-specified) async IO operations available... once we've used
 * up all N, we block on a used one finishing, then reuse it.
 * The whole pipeline consists of:
 *   - kernel gives userspace a 1MB block of packets
 *   - userspace iterates over packets in block, updates any indexes
 *   - userspace starts async IO operation to write block to disk
 *   - after N async IO operations are submitted, we synchronously wait for the
 *     least recent one to finish.
 *   - when an async IO operation finishes, we release the 1MB block back to the
 *     kernel to write more packets.
 */

#include <errno.h>            // errno
#include <fcntl.h>            // O_*
#include <grp.h>              // getgrnam()
#include <linux/if_packet.h>  // AF_PACKET, sockaddr_ll
#include <poll.h>             // POLLIN
#include <pthread.h>          // pthread_sigmask()
#include <pwd.h>              // getpwnam()
#include <sched.h>            // sched_setaffinity()
#include <seccomp.h>          // scmp_filter_ctx, seccomp_*(), SCMP_*
#include <signal.h>           // sigaction(), SIGINT, SIGTERM
#include <string.h>           // strerror()
#include <sys/prctl.h>        // prctl(), PR_SET_*
#include <sys/resource.h>     // setpriority(), PRIO_PROCESS
#include <sys/socket.h>       // socket()
#include <sys/syscall.h>      // syscall(), SYS_gettid
#include <unistd.h>           // setuid(), setgid()

#include <string>
#include <sstream>
#include <thread>

// Due to some weird interactions with <argp.h>, <string>, and --std=c++0x, this
// header MUST be included AFTER <string>.
#include <argp.h>  // argp_parse()

#include "aio.h"
#include "index.h"
#include "packets.h"
#include "util.h"

namespace {

std::string flag_iface = "eth0";
std::string flag_filter = "";
std::string flag_dir = "";
int64_t flag_count = -1;
int32_t flag_blocks = 2048;
int32_t flag_aiops = 128;
int64_t flag_filesize_mb = 4 << 10;
int32_t flag_threads = 1;
int64_t flag_fileage_sec = 60;
uint16_t flag_fanout_type =
// Use rollover as the default if it's available.
#ifdef PACKET_FANOUT_FLAG_ROLLOVER
    PACKET_FANOUT_LB | PACKET_FANOUT_FLAG_ROLLOVER;
#else
    PACKET_FANOUT_LB;
#endif
uint16_t flag_fanout_id = 0;
std::string flag_uid;
std::string flag_gid;
bool flag_index = true;
std::string flag_seccomp = "kill";
int flag_index_nicelevel = 0;

int ParseOptions(int key, char* arg, struct argp_state* state) {
  switch (key) {
    case 'q':
      st::logging_verbose_level--;
      break;
    case 300:
      flag_iface = arg;
      break;
    case 301:
      flag_dir = arg;
      break;
    case 302:
      flag_count = atoi(arg);
      break;
    case 303:
      flag_blocks = atoi(arg);
      break;
    case 304:
      flag_aiops = atoi(arg);
      break;
    case 305:
      flag_filesize_mb = atoi(arg);
      break;
    case 306:
      flag_threads = atoi(arg);
      break;
    case 307:
      flag_fileage_sec = atoi(arg);
      break;
    case 308:
      flag_fanout_type = atoi(arg);
      break;
    case 309:
      flag_fanout_id = atoi(arg);
      break;
    case 310:
      flag_uid = arg;
      break;
    case 311:
      flag_gid = arg;
      break;
    case 312:
      flag_index = false;
      break;
    case 313:
      flag_index_nicelevel = atoi(arg);
      break;
    case 314:
      flag_filter = arg;
      break;
    case 315:
      flag_seccomp = arg;
      break;
    case 316:
      st::logging_verbose_level = atoi(arg);
      break;
  }
  return 0;
}

void ParseOptions(int argc, char** argv) {
  const char* s = "STRING";
  const char* n = "NUM";
  struct argp_option options[] = {
      {0, 'q', 0, 0, "Quiet logging.  Each -q counteracts one -v"},
      {"iface", 300, s, 0, "Interface to read packets from"},
      {"dir", 301, s, 0, "Directory to store packet files in"},
      {"count", 302, n, 0,
       "Total number of packets to read, -1 to read forever"},
      {"blocks", 303, n, 0, "Total number of blocks to use, each is 1MB"},
      {"aiops", 304, n, 0, "Max number of async IO operations"},
      {"filesize_mb", 305, n, 0, "Max file size in MB before file is rotated"},
      {"threads", 306, n, 0, "Number of parallel threads to read packets with"},
      {"fileage_sec", 307, n, 0, "Files older than this many secs are rotated"},
      {"fanout_type", 308, n, 0, "TPACKET_V3 fanout type to fanout packets"},
      {"fanout_id", 309, n, 0, "If fanning out across processes, set this"},
      {"uid", 310, n, 0, "Drop privileges to this user"},
      {"gid", 311, n, 0, "Drop privileges to this group"},
      {"no_index", 312, 0, 0, "Do not compute or write indexes"},
      {"index_nicelevel", 313, n, 0, "Nice level of indexing threads"},
      {"filter", 314, s, 0,
       "BPF compiled filter used to filter which packets "
       "will be captured. This has to be a compiled BPF in hexadecimal, which "
       "can be obtained from a human readable filter expression using the "
       "provided compile_bpf.sh script."},
      {"seccomp", 315, s, 0, "Seccomp style, one of 'none', 'trace', 'kill'."},
      {"v", 316, n, 0, "Verbose logging"},
      {0}, };
  struct argp argp = {options, &ParseOptions};
  argp_parse(&argp, argc, argv, 0, 0, 0);
}

}  // namespace

namespace st {

// These two synchronization mechanisms are used to coordinate when to
// chroot/chuid so it's after when the threads create their sockets but before
// they start writing files.
Notification privileges_dropped;
Notification main_complete;
Barrier* sockets_created;

void DropPrivileges() {
  LOG(INFO) << "Dropping privileges";
  if (getgid() == 0 || flag_gid != "") {
    if (flag_gid == "") {
      flag_gid = "nobody";
    }
    LOG(INFO) << "Dropping priviledges from " << getgid() << " to GID "
              << flag_gid;
    auto group = getgrnam(flag_gid.c_str());
    CHECK(group != NULL) << "Unable to get info for group " << flag_gid;
    CHECK_SUCCESS(Errno(setgid(group->gr_gid)));
  } else {
    VLOG(1) << "Staying with GID=" << getgid();
  }
  if (getuid() == 0 || flag_uid != "") {
    if (flag_uid == "") {
      flag_uid = "nobody";
    }
    LOG(INFO) << "Dropping priviledges from " << getuid() << " to UID "
              << flag_uid;
    auto passwd = getpwnam(flag_uid.c_str());
    CHECK(passwd != NULL) << "Unable to get info for user " << flag_uid;
    flag_uid = passwd->pw_uid;
    CHECK_SUCCESS(Errno(initgroups(flag_uid.c_str(), getgid())));
    CHECK_SUCCESS(Errno(setuid(passwd->pw_uid)));
  } else {
    VLOG(1) << "Staying with UID=" << getuid();
  }
}

#define SECCOMP_RULE_ADD(...) \
  CHECK_SUCCESS(NegErrno(seccomp_rule_add(__VA_ARGS__)))

void CommonPrivileges(scmp_filter_ctx ctx) {
  // Very common operations, including sleeping, logging, and getting time.
  SECCOMP_RULE_ADD(ctx, SCMP_ACT_ALLOW, SCMP_SYS(write), 0);
  SECCOMP_RULE_ADD(ctx, SCMP_ACT_ALLOW, SCMP_SYS(clock_nanosleep), 0);
  SECCOMP_RULE_ADD(ctx, SCMP_ACT_ALLOW, SCMP_SYS(clock_gettime), 0);
  SECCOMP_RULE_ADD(ctx, SCMP_ACT_ALLOW, SCMP_SYS(read), 0);
  // Mutex and other synchronization.
  SECCOMP_RULE_ADD(ctx, SCMP_ACT_ALLOW, SCMP_SYS(set_robust_list), 0);
  SECCOMP_RULE_ADD(ctx, SCMP_ACT_ALLOW, SCMP_SYS(futex), 0);
  SECCOMP_RULE_ADD(ctx, SCMP_ACT_ALLOW, SCMP_SYS(restart_syscall), 0);
  // File operations.
  SECCOMP_RULE_ADD(ctx, SCMP_ACT_ALLOW, SCMP_SYS(fallocate), 0);
  SECCOMP_RULE_ADD(ctx, SCMP_ACT_ALLOW, SCMP_SYS(ftruncate), 0);
  SECCOMP_RULE_ADD(ctx, SCMP_ACT_ALLOW, SCMP_SYS(fstat), 0);
  SECCOMP_RULE_ADD(ctx, SCMP_ACT_ALLOW, SCMP_SYS(close), 0);
  // Signal handling and propagation to threads.
  SECCOMP_RULE_ADD(ctx, SCMP_ACT_ALLOW, SCMP_SYS(rt_sigaction), 0);
  SECCOMP_RULE_ADD(ctx, SCMP_ACT_ALLOW, SCMP_SYS(rt_sigprocmask), 0);
  SECCOMP_RULE_ADD(ctx, SCMP_ACT_ALLOW, SCMP_SYS(rt_sigreturn), 0);
  SECCOMP_RULE_ADD(ctx, SCMP_ACT_ALLOW, SCMP_SYS(tgkill), 0);
  // Malloc/ringbuffer.
  SECCOMP_RULE_ADD(ctx, SCMP_ACT_ALLOW, SCMP_SYS(mmap), 0);
  SECCOMP_RULE_ADD(ctx, SCMP_ACT_ALLOW, SCMP_SYS(munmap), 0);
  // Malloc.
  SECCOMP_RULE_ADD(ctx, SCMP_ACT_ALLOW, SCMP_SYS(mprotect), 0);
  SECCOMP_RULE_ADD(ctx, SCMP_ACT_ALLOW, SCMP_SYS(madvise), 0);
  SECCOMP_RULE_ADD(ctx, SCMP_ACT_ALLOW, SCMP_SYS(brk), 0);
  // Exiting threads.
  SECCOMP_RULE_ADD(ctx, SCMP_ACT_ALLOW, SCMP_SYS(exit), 0);
}

scmp_filter_ctx kSkipSeccomp = scmp_filter_ctx(-1);

scmp_filter_ctx SeccompCtx() {
  if (flag_seccomp == "none") return kSkipSeccomp;
  if (flag_seccomp == "trace") return seccomp_init(SCMP_ACT_TRACE(1));
  if (flag_seccomp == "kill") return seccomp_init(SCMP_ACT_KILL);
  LOG(FATAL) << "invalid --seccomp flag: " << flag_seccomp;
  return NULL;  // unreachable
}

void DropCommonThreadPrivileges() {
  scmp_filter_ctx ctx = SeccompCtx();
  if (ctx == kSkipSeccomp) return;
  CHECK(ctx != NULL);
  CommonPrivileges(ctx);
  CHECK_SUCCESS(NegErrno(seccomp_load(ctx)));
  seccomp_release(ctx);
}

void DropIndexThreadPrivileges() {
  scmp_filter_ctx ctx = SeccompCtx();
  if (ctx == kSkipSeccomp) return;
  CHECK(ctx != NULL);
  CommonPrivileges(ctx);
  SECCOMP_RULE_ADD(ctx, SCMP_ACT_ALLOW, SCMP_SYS(rename), 0);
  SECCOMP_RULE_ADD(ctx, SCMP_ACT_ALLOW, SCMP_SYS(open), 1,
                   SCMP_A1(SCMP_CMP_EQ, O_WRONLY | O_CREAT | O_TRUNC));
  SECCOMP_RULE_ADD(ctx, SCMP_ACT_ALLOW, SCMP_SYS(open), 1,
                   SCMP_A1(SCMP_CMP_EQ, O_RDWR | O_CREAT | O_TRUNC));
  CHECK_SUCCESS(NegErrno(seccomp_load(ctx)));
  seccomp_release(ctx);
}

void DropPacketThreadPrivileges() {
  scmp_filter_ctx ctx = SeccompCtx();
  if (ctx == kSkipSeccomp) return;
  CHECK(ctx != NULL);
  CommonPrivileges(ctx);
  SECCOMP_RULE_ADD(ctx, SCMP_ACT_ALLOW, SCMP_SYS(io_setup), 0);
  SECCOMP_RULE_ADD(ctx, SCMP_ACT_ALLOW, SCMP_SYS(io_submit), 0);
  SECCOMP_RULE_ADD(ctx, SCMP_ACT_ALLOW, SCMP_SYS(io_getevents), 0);
  SECCOMP_RULE_ADD(ctx, SCMP_ACT_ALLOW, SCMP_SYS(poll), 1,
                   SCMP_A1(SCMP_CMP_EQ, POLLIN));
  SECCOMP_RULE_ADD(
      ctx, SCMP_ACT_ALLOW, SCMP_SYS(open), 2,
      SCMP_A1(SCMP_CMP_EQ, O_WRONLY | O_CREAT | O_DSYNC | O_DIRECT),
      SCMP_A2(SCMP_CMP_EQ, 0600));
  SECCOMP_RULE_ADD(ctx, SCMP_ACT_ALLOW, SCMP_SYS(getsockopt), 2,
                   SCMP_A1(SCMP_CMP_EQ, SOL_PACKET),
                   SCMP_A2(SCMP_CMP_EQ, PACKET_STATISTICS));
  SECCOMP_RULE_ADD(ctx, SCMP_ACT_ALLOW, SCMP_SYS(rename), 0);
  CHECK_SUCCESS(NegErrno(seccomp_load(ctx)));
  seccomp_release(ctx);
}

#undef SECCOMP_RULE_ADD

Error SetAffinity(int cpu) {
  cpu_set_t cpus;
  CPU_ZERO(&cpus);
  CPU_SET(cpu, &cpus);
  return Errno(sched_setaffinity(0, sizeof(cpus), &cpus));
}

void WriteIndexes(int thread, st::ProducerConsumerQueue* write_index) {
  LOG(V1) << "Starting WriteIndexes thread " << thread;
  Watchdog dog("WriteIndexes thread " + std::to_string(thread),
               flag_fileage_sec * 3);
  pid_t tid = syscall(SYS_gettid);
  LOG_IF_ERROR(Errno(setpriority(PRIO_PROCESS, tid, flag_index_nicelevel)),
               "setpriority");
  privileges_dropped.WaitForNotification();
  DropIndexThreadPrivileges();
  while (true) {
    VLOG(1) << "Waiting for index";
    Index* i = reinterpret_cast<Index*>(write_index->Get());
    LOG(V1) << "Got index " << int64_t(i);
    if (i == NULL) {
      break;
    }
<<<<<<< HEAD
    CHECK_SUCCESS(i->Flush());
=======
    LOG_IF_ERROR(i->Flush(), "index flush");
    LOG(V1) << "Wrote index " << int64_t(i);
>>>>>>> ece37f39
    delete i;
    dog.Feed();
  }
  VLOG(1) << "Exiting write index thread";
}

bool run_threads = true;

void HandleSignals(int sig) {
  if (run_threads) {
    LOG(INFO) << "Got signal " << sig << ", stopping threads";
    run_threads = false;
  }
}

void HandleSignalsThread() {
  VLOG(1) << "Handling signals";
  struct sigaction handler;
  handler.sa_handler = &HandleSignals;
  sigemptyset(&handler.sa_mask);
  handler.sa_flags = 0;
  sigaction(SIGINT, &handler, NULL);
  sigaction(SIGTERM, &handler, NULL);
  DropCommonThreadPrivileges();
  main_complete.WaitForNotification();
  VLOG(1) << "Signal handling done";
}

void RunThread(int thread, st::ProducerConsumerQueue* write_index) {
  if (flag_threads > 1) {
    LOG_IF_ERROR(SetAffinity(thread), "set affinity");
  }
  int socktype = SOCK_RAW;
  struct tpacket_req3 options;
  memset(&options, 0, sizeof(options));
  options.tp_block_size = 1 << 20;  // it's very important this be 1MB
  options.tp_block_nr = flag_blocks;
  options.tp_frame_size = 16 << 10;  // does not matter at all
  options.tp_frame_nr = 0;           // computed for us.
  options.tp_retire_blk_tov = 10 * kNumMillisPerSecond;
  Watchdog dog("Thread " + std::to_string(thread), flag_fileage_sec * 2);

  // Set up AF_PACKET packet reading.
  PacketsV3::Builder builder;
  CHECK_SUCCESS(builder.SetUp(socktype, options));
  int fanout_id = getpid();
  if (flag_fanout_id > 0) {
    fanout_id = flag_fanout_id;
  }
  if (flag_fanout_id > 0 || flag_threads > 1) {
    CHECK_SUCCESS(builder.SetFanout(flag_fanout_type, fanout_id));
  }
  if (!flag_filter.empty()) {
    CHECK_SUCCESS(builder.SetFilter(flag_filter));
  }
  PacketsV3* v3;
  CHECK_SUCCESS(builder.Bind(flag_iface, &v3));
  std::unique_ptr<PacketsV3> cleanup(v3);

  sockets_created->Block();
  privileges_dropped.WaitForNotification();
  DropPacketThreadPrivileges();
  LOG(INFO) << "Thread " << thread << " starting to process packets";

  // Set up file writing, if requested.
  Output output(flag_aiops, flag_filesize_mb << 20);

  // All dirnames are guaranteed to end with '/'.
  std::string file_dirname = flag_dir + "PKT" + std::to_string(thread) + "/";
  std::string index_dirname = flag_dir + "IDX" + std::to_string(thread) + "/";

  Packet p;
  int64_t micros = GetCurrentTimeMicros();
  CHECK_SUCCESS(output.Rotate(file_dirname, micros));
  Index* index = NULL;
  if (flag_index) {
    index = new Index(index_dirname, micros);
  } else {
    LOG(ERROR) << "Indexing turned off";
  }

  int64_t start = GetCurrentTimeMicros();
  int64_t lastlog = 0;
  int64_t blocks = 0;
  int64_t block_offset = 0;
  for (int64_t remaining = flag_count; remaining != 0 && run_threads;) {
    LOG_IF_ERROR(output.CheckForCompletedOps(false), "check for completed");
    int64_t current_micros = GetCurrentTimeMicros();

    // Rotate file if necessary.
    int64_t current_file_age_secs =
        (current_micros - micros) / kNumMicrosPerSecond;
    if (block_offset == flag_filesize_mb ||
        current_file_age_secs > flag_fileage_sec) {
      LOG(V1) << "Rotating file " << micros << " with " << block_offset
              << " blocks";
      // File size got too big, rotate file.
      micros = current_micros;
      block_offset = 0;
      CHECK_SUCCESS(output.Rotate(file_dirname, micros));
      if (flag_index) {
        write_index->Put(index);
        index = new Index(index_dirname, micros);
      }
    }
    // Read in a new block from AF_PACKET.
    Block b;
    CHECK_SUCCESS(v3->NextBlock(&b, kNumMillisPerSecond));
    if (b.Empty()) {
      continue;
    }

    // Index all packets if necessary.
    if (flag_index) {
      for (; remaining != 0 && b.Next(&p); remaining--) {
        index->Process(p, block_offset << 20);
      }
    }
    blocks++;
    block_offset++;

    // Log stats every 100MB or at least 1/minute.
    if (blocks % 100 == 0 ||
        lastlog < current_micros - 60 * kNumMicrosPerSecond) {
      lastlog = current_micros;
      double duration = (current_micros - start) * 1.0 / kNumMicrosPerSecond;
      Stats stats;
      Error stats_err = v3->GetStats(&stats);
      if (SUCCEEDED(stats_err)) {
        LOG(INFO) << "Thread " << thread << " stats: MB=" << blocks
                  << " secs=" << duration << " MBps=" << (blocks / duration)
                  << " " << stats.String();
      } else {
        LOG(ERROR) << "Unable to get stats: " << *stats_err;
      }
    }

    // Start an async write of the current block.  Could block
    // waiting for the write 'aiops' writes ago.
    CHECK_SUCCESS(output.Write(&b));
    dog.Feed();
  }
  VLOG(1) << "Finishing thread " << thread;
  // Write out the last index.
  if (flag_index) {
    write_index->Put(index);
  }
  // Close last open file.
  CHECK_SUCCESS(output.Flush());
  LOG(INFO) << "Finished thread " << thread << " successfully";
}

int Main(int argc, char** argv) {
  LOG_IF_ERROR(Errno(prctl(PR_SET_PDEATHSIG, SIGTERM)), "prctl PDEATHSIG");
  ParseOptions(argc, argv);
  LOG(INFO) << "Starting...";
  sockets_created = new Barrier(flag_threads + 1);

  // Sanity check flags and setup options.
  CHECK(flag_filesize_mb <= 4 << 10);
  CHECK(flag_filesize_mb > 1);
  CHECK(flag_filesize_mb > flag_aiops);
  CHECK(flag_blocks > 16);  // arbitrary lower limit.
  CHECK(flag_threads >= 1);
  CHECK(flag_aiops <= flag_blocks / 2);
  CHECK(flag_dir != "");
  if (flag_dir[flag_dir.size() - 1] != '/') {
    flag_dir += "/";
  }

  // Start a thread whose sole purpose is to handle signals.
  std::thread signal_thread(&HandleSignalsThread);
  signal_thread.detach();

  // Block stopping signals, they'll be handled by the HandleSignalsThread.
  sigset_t sigset;
  sigemptyset(&sigset);
  sigaddset(&sigset, SIGINT);
  sigaddset(&sigset, SIGTERM);
  CHECK_SUCCESS(Errno(pthread_sigmask(SIG_BLOCK, &sigset, NULL)));

  auto write_indexes = new st::ProducerConsumerQueue[flag_threads];
  // To avoid blocking on index writes, each writer thread has a secondary
  // thread just for creating and writing the indexes.  We pass to-write
  // indexes through to the writing thread via the write_index FIFO queue.
  std::vector<std::thread*> index_threads;
  if (flag_index) {
    VLOG(1) << "Starting indexing threads";
    for (int i = 0; i < flag_threads; i++) {
      std::thread* t = new std::thread(&WriteIndexes, i, &write_indexes[i]);
      index_threads.push_back(t);
    }
  }

  VLOG(1) << "Starting writing threads";
  std::vector<std::thread*> threads;
  for (int i = 0; i < flag_threads; i++) {
    VLOG(1) << "Starting thread " << i;
    threads.push_back(new std::thread(&RunThread, i, &write_indexes[i]));
  }
  sockets_created->Block();
  DropPrivileges();
  privileges_dropped.Notify();
  DropCommonThreadPrivileges();

  for (auto thread : threads) {
    VLOG(1) << "===============Waiting for thread==============";
    CHECK(thread->joinable());
    thread->join();
    VLOG(1) << "Thread finished";
    delete thread;
  }
  VLOG(1) << "Finished all threads";
  if (flag_index) {
    for (int i = 0; i < flag_threads; i++) {
      VLOG(1) << "Closing write index queue " << i << ", waiting for thread";
      write_indexes[i].Close();
      CHECK(index_threads[i]->joinable());
      index_threads[i]->join();
      VLOG(1) << "Index thread finished";
      delete index_threads[i];
    }
  }
  delete[] write_indexes;
  LOG(INFO) << "Process exiting successfully";
  main_complete.Notify();
  return 0;
}

}  // namespace st

int main(int argc, char** argv) { return st::Main(argc, argv); }<|MERGE_RESOLUTION|>--- conflicted
+++ resolved
@@ -353,12 +353,8 @@
     if (i == NULL) {
       break;
     }
-<<<<<<< HEAD
     CHECK_SUCCESS(i->Flush());
-=======
-    LOG_IF_ERROR(i->Flush(), "index flush");
     LOG(V1) << "Wrote index " << int64_t(i);
->>>>>>> ece37f39
     delete i;
     dog.Feed();
   }
