--- conflicted
+++ resolved
@@ -156,13 +156,8 @@
 		w.Header().Set("Content-Type", "appliation/octet-stream")
 		PacketsToFile(packets, w)
 	})
-<<<<<<< HEAD
 	http.Handle("/stenotype", stenotypeLog)
-	log.Printf("Serving on port %v", conf.Port)
-	log.Fatal(http.ListenAndServe(fmt.Sprintf("localhost:%d", conf.Port), nil))
-=======
 	log.Fatal(conf.Serve())
->>>>>>> 028c3bd0
 }
 
 // contextFromHTTP returns a new context.Content that cancels when the
