// Copyright 2014 Google Inc. All rights reserved.
//
// Licensed under the Apache License, Version 2.0 (the "License");
// you may not use this file except in compliance with the License.
// You may obtain a copy of the License at
//
//     http://www.apache.org/licenses/LICENSE-2.0
//
// Unless required by applicable law or agreed to in writing, software
// distributed under the License is distributed on an "AS IS" BASIS,
// WITHOUT WARRANTIES OR CONDITIONS OF ANY KIND, either express or implied.
// See the License for the specific language governing permissions and
// limitations under the License.

// Binary stenographer reads packets from the given filename based on a set of
// IPs and spits them out via STDOUT as pcap data, which should be able to be
// piped into tcpdump.
package main

import (
	"flag"
	"io"
	"io/ioutil"
	"log"
	"log/syslog"
	"net/http"
	"os"
	"runtime"

	"github.com/google/stenographer/base"
	"github.com/google/stenographer/config"
	"github.com/google/stenographer/httplog"
	"github.com/google/stenographer/query"
	"golang.org/x/net/context"

	_ "net/http/pprof" // server debugging info in /debug/pprof/*
)

var (
	configFilename = flag.String(
		"config",
		"/etc/stenographer/config",
		"File location to read configuration from")

	logToSyslog = flag.Bool(
		"syslog", true, "If true, log to syslog.  Otherwise, log to stderr")

	// Verbose logging.
	v = base.V
)

const (
	snapLen = 65536 // Max packet size we return in pcap files to users.
)

// ReadConfig reads in the config specified by the --config flag.
func ReadConfig() *config.Config {
	c, err := config.ReadConfigFile(*configFilename)
	if err != nil {
		log.Fatal(err.Error())
	}
	return c
}

func main() {
	flag.Parse()

  var stenotypeOutput io.Writer = os.Stderr

	// Set up syslog logging
	if *logToSyslog {
		logwriter, err := syslog.New(syslog.LOG_USER|syslog.LOG_INFO, "stenographer")
		if err != nil {
			log.Fatalf("could not set up syslog logging")
		}
		log.SetOutput(logwriter)
		stenotypeOutput = logwriter // for stenotype
	}

	runtime.GOMAXPROCS(runtime.NumCPU() * 2)
	runtime.SetBlockProfileRate(1000)
	conf := ReadConfig()
	v(1, "Using config:\n%v", conf)
	dir, err := conf.Directory()
	if err != nil {
		log.Fatalf("unable to set up stenographer directory: %v", err)
	}
	defer dir.Close()

<<<<<<< HEAD
	// Start stenotype with period run check
	// TODO: refactor to stop passing around stenotype output directories
	var dirs []string
	for _, thread := range conf.Threads {
		dirs = append(dirs, thread.PacketsDirectory, thread.IndexDirectory)
	}
	go dir.RunStenotype(stenotypeOutput, dirs)
=======
	go dir.RunStenotype()
>>>>>>> b260a092

	// HTTP handling
	conf.ExportDebugHandlers(http.DefaultServeMux)
	dir.ExportDebugHandlers(http.DefaultServeMux)
	http.HandleFunc("/query", func(w http.ResponseWriter, r *http.Request) {
		w = httplog.New(w, r, true)
		defer log.Print(w)
		queryBytes, err := ioutil.ReadAll(r.Body)
		if err != nil {
			http.Error(w, "could not read request body", http.StatusBadRequest)
			return
		}
		q, err := query.NewQuery(string(queryBytes))
		if err != nil {
			http.Error(w, "could not parse query", http.StatusBadRequest)
			return
		}
		ctx, cancel := contextFromHTTP(w, r)
		defer cancel()
		packets := dir.Lookup(ctx, q)
		w.Header().Set("Content-Type", "appliation/octet-stream")
		base.PacketsToFile(packets, w)
	})
	log.Fatal(conf.Serve())
}

// contextFromHTTP returns a new context.Content that cancels when the
// underlying http.ResponseWriter closes.
func contextFromHTTP(w http.ResponseWriter, r *http.Request) (context.Context, context.CancelFunc) {
	ctx, cancel := context.WithCancel(context.Background())
	if closer, ok := w.(http.CloseNotifier); ok {
		go func() {
			select {
			case <-closer.CloseNotify():
				log.Printf("Detected closed HTTP connection, canceling query")
				cancel()
			case <-ctx.Done():
			}
		}()
	}
	return ctx, cancel
}<|MERGE_RESOLUTION|>--- conflicted
+++ resolved
@@ -87,17 +87,7 @@
 	}
 	defer dir.Close()
 
-<<<<<<< HEAD
-	// Start stenotype with period run check
-	// TODO: refactor to stop passing around stenotype output directories
-	var dirs []string
-	for _, thread := range conf.Threads {
-		dirs = append(dirs, thread.PacketsDirectory, thread.IndexDirectory)
-	}
-	go dir.RunStenotype(stenotypeOutput, dirs)
-=======
-	go dir.RunStenotype()
->>>>>>> b260a092
+	go dir.RunStenotype(stenotypeOutput)
 
 	// HTTP handling
 	conf.ExportDebugHandlers(http.DefaultServeMux)
